--- conflicted
+++ resolved
@@ -18,30 +18,6 @@
         self.inference_service = inference_service
 
     async def execute_flow(
-<<<<<<< HEAD
-        self, conversation: models.Conversation
-    ) -> list[models.Message]:
-        messages = [
-            {"role": msg.role, "content": msg.content} 
-            for msg in conversation.messages
-        ]
-        
-        response = self.inference_service.invoke_anthropic(
-            model="anthropic.claude-3-5-sonnet-20241022-v2:0",
-            system_prompt="You are a helpful assistant.",
-            messages=messages
-        )
-        
-        # Extract text content from the response
-        content = ""
-        if response.content and len(response.content) > 0:
-            content = response.content[0].get("text", "")
-        
-        return [
-            models.Message(
-                role="assistant",
-                content=content,
-=======
         self, question: str
     ) -> list[models.Message]:
         model = config.get_config().bedrock.default_generation_model
@@ -65,7 +41,6 @@
             message = models.Message(
                 role="assistant",
                 content=content_block["text"],
->>>>>>> caf4f2a5
                 model=response.model,
             )
             result_messages.append(message)
