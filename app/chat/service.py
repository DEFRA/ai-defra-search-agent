import uuid

from app.chat import agent, models, repository

class ConversationHistoryService:
    def __init__(
        self,
        conversation_repository: repository.AbstractConversationRepository,
    ):
        self.conversation_repository = conversation_repository

    async def save_conversation(self, conversation: models.Conversation) -> None:
        await self.conversation_repository.save(conversation)

    async def get_conversation(self, conversation_id: uuid.UUID) -> models.Conversation:
        conversation = await self.conversation_repository.get(conversation_id)

        if not conversation:
            msg = f"Conversation with ID {conversation_id} not found."
            raise models.ConversationNotFoundError(msg)

        return conversation


class ChatService:
    def __init__(
<<<<<<< HEAD
        self,
        chat_agent: agent.AbstractChatAgent,
        conversation_repository: repository.AbstractConversationRepository,
        history_service: ConversationHistoryService,
=======
            self,
            chat_agent: agent.AbstractChatAgent,
            conversation_repository: repository.AbstractConversationRepository,
>>>>>>> caf4f2a5
    ):
        self.chat_agent = chat_agent
        self.conversation_repository = conversation_repository
        self.history_service = history_service

    async def execute_chat(
            self, question: str, conversation_id: uuid.UUID = None
    ) -> models.Conversation:
<<<<<<< HEAD
        if conversation_id:
            conversation = await self.history_service.get_conversation(conversation_id)
        else:
            conversation = models.Conversation()

        conversation.add_message(
            message=models.Message(role="user", content=question)
        )

        messages = await self.chat_agent.execute_flow(conversation)

        conversation.add_message(message=messages[-1])
=======
        # Get or create conversation from repository
        if conversation_id:
            # If conversation_id provided, it must exist
            conversation = await self.conversation_repository.get(str(conversation_id))
        else:
            # Create new conversation if no ID provided
            conversation = models.Conversation()

        # add message to conversation
        user_message = models.Message(role="user", content=question)
        conversation.add_message(user_message)

        # call chat agent to execute flow with question
        agent_responses = await self.chat_agent.execute_flow(question)

        # handle response - add agent messages to conversation
        for response_message in agent_responses:
            conversation.add_message(response_message)

        # save conversation
        await self.conversation_repository.save(conversation)
>>>>>>> caf4f2a5

        await self.history_service.save_conversation(conversation)

        return conversation<|MERGE_RESOLUTION|>--- conflicted
+++ resolved
@@ -2,67 +2,29 @@
 
 from app.chat import agent, models, repository
 
-class ConversationHistoryService:
-    def __init__(
-        self,
-        conversation_repository: repository.AbstractConversationRepository,
-    ):
-        self.conversation_repository = conversation_repository
-
-    async def save_conversation(self, conversation: models.Conversation) -> None:
-        await self.conversation_repository.save(conversation)
-
-    async def get_conversation(self, conversation_id: uuid.UUID) -> models.Conversation:
-        conversation = await self.conversation_repository.get(conversation_id)
-
-        if not conversation:
-            msg = f"Conversation with ID {conversation_id} not found."
-            raise models.ConversationNotFoundError(msg)
-
-        return conversation
-
-
 class ChatService:
     def __init__(
-<<<<<<< HEAD
-        self,
-        chat_agent: agent.AbstractChatAgent,
-        conversation_repository: repository.AbstractConversationRepository,
-        history_service: ConversationHistoryService,
-=======
             self,
             chat_agent: agent.AbstractChatAgent,
             conversation_repository: repository.AbstractConversationRepository,
->>>>>>> caf4f2a5
     ):
         self.chat_agent = chat_agent
         self.conversation_repository = conversation_repository
-        self.history_service = history_service
 
     async def execute_chat(
             self, question: str, conversation_id: uuid.UUID = None
     ) -> models.Conversation:
-<<<<<<< HEAD
-        if conversation_id:
-            conversation = await self.history_service.get_conversation(conversation_id)
-        else:
-            conversation = models.Conversation()
-
-        conversation.add_message(
-            message=models.Message(role="user", content=question)
-        )
-
-        messages = await self.chat_agent.execute_flow(conversation)
-
-        conversation.add_message(message=messages[-1])
-=======
         # Get or create conversation from repository
         if conversation_id:
             # If conversation_id provided, it must exist
-            conversation = await self.conversation_repository.get(str(conversation_id))
+            conversation = await self.conversation_repository.get(conversation_id)
         else:
             # Create new conversation if no ID provided
             conversation = models.Conversation()
+
+        if not conversation:
+            msg = f"Conversation with id {conversation_id} not found"
+            raise models.ConversationNotFoundError(msg)
 
         # add message to conversation
         user_message = models.Message(role="user", content=question)
@@ -75,10 +37,6 @@
         for response_message in agent_responses:
             conversation.add_message(response_message)
 
-        # save conversation
         await self.conversation_repository.save(conversation)
->>>>>>> caf4f2a5
-
-        await self.history_service.save_conversation(conversation)
 
         return conversation